#!/usr/bin/python
# encoding: utf-8
# Author: Joe Filippazzo, jcfilippazzo@gmail.com

import io, os, sys, itertools, sqlite3, warnings
import numpy as np, matplotlib.pyplot as plt
import astropy.io.fits as pf, astropy.io.ascii as ii, astropy.table as at
from . import votools
warnings.simplefilter('ignore')

def create_database(dbpath):
  """
  Create a new database at the given dbpath

  Parameters
  ----------
  dbpath: str
    The full path for the new database, including the filename and .db file extension.

  """
  if dbpath.endswith('.db'):
    sources_table = "CREATE TABLE sources (id INTEGER PRIMARY KEY, ra REAL, dec REAL, designation TEXT, publication_id INTEGER, shortname TEXT, names TEXT, comments TEXT)"
    os.system("sqlite3 {} '{}'".format(dbpath,sources_table))
    if os.path.isfile(dbpath):
      print("\nDatabase created! To load, run\n\ndb = astrodb.Database('{}')\n\nThen run db.modify_table() method to create tables.".format(dbpath))
  else: print("Please provide a path and file name with a .db file extension, e.g. /Users/<username>/Desktop/test.db")

class Database:
  """
  Initialize the database.

  Parameters
  ----------
  dbpath: str
    The path to the database file.

  Returns
  -------
  object
    The database object
  """
  def __init__(self, dbpath):
    """
    Initialize the database.

    Parameters
    ----------
    dbpath: str
      The path to the database file.

    Returns
    -------
    object
      The database object

    """
    if os.path.isfile(dbpath):

      # Create connection
      con = sqlite3.connect(dbpath, isolation_level=None, detect_types=sqlite3.PARSE_DECLTYPES)
      con.text_factory = str
      self.conn = con
      self.close = self.conn.close
      self.list = con.cursor().execute

      # Make dictionary
      def dict_factory(cursor, row):
        d = {}
        for idx,col in enumerate(cursor.description): d[col[0]] = row[idx]
        return d

      self.dict = con.cursor()
      self.dict.row_factory = dict_factory
      self.dict = self.dict.execute

      # Make sure the ignore table exists
      self.list("CREATE TABLE IF NOT EXISTS ignore (id INTEGER PRIMARY KEY, id1 INTEGER, id2 INTEGER, tablename TEXT)")

    else: print("Sorry, no such file '{}'".format(dbpath))

  def add_data(self, data, table, delimiter='|', bands=''):
    """
    Adds data to the specified database table. Column names must match table fields to insert,
    however order and completeness don't matter.

    Parameters
    ----------
    data: str, sequence
      The path to an ascii file or a list of lists. The first row or element must
      be the list of column names
    table: str
      The name of the table into which the data should be inserted
    delimiter: str
      The string to use as the delimiter when parsing the ascii file
    bands: sequence
      Sequence of band to look for in the data header when digesting columns of
      multiple photometric measurements (e.g. ['MKO_J','MKO_H','MKO_K']) into individual
      rows of data for database insertion

    """
    # Store raw entry
    entry, del_records = data, []

    # Digest the ascii file into table
    if isinstance(data,str) and os.path.isfile(data):
      data = ii.read(data)

    # Or read the sequence of data elements into a table
    elif isinstance(data,(list,tuple,np.ndarray)):
      data = ii.read(['|'.join(map(str,row)) for row in data], data_start=1, delimiter='|')

    else: data = None

    if data:

      # Get list of all columns and make an empty table for new records
      metadata = self.query("PRAGMA table_info({})".format(table), fmt='table')
      columns, types, required = [np.array(metadata[n]) for n in ['name','type','notnull']]
      new_records = at.Table(names=columns, dtype=[type_dict[t] for t in types])

      # If a row contains photometry for multiple bands, use the *multiband argument and execute this
      if bands and table.lower()=='photometry':

        # Pull out columns that are band names
        for b in list(set(bands)&set(data.colnames)):
          try:
            # Get the repeated data plus the band data and rename the columns
            band = data[list(set(columns)&set(data.colnames))+[b,b+'_unc']]
            for suf in ['','_unc']: band.rename_column(b+suf,'magnitude'+suf)
            band.add_column(at.Column([b]*len(band), name='band'))

            # Add the band data to the list of new_records
            new_records = at.vstack([new_records,band])
          except IOError: pass

      else:
        # Inject data into full database table format
        new_records = at.vstack([new_records,data])[new_records.colnames]

      # Reject rows that fail column requirements, e.g. NOT NULL fields like 'source_id'
      for r in columns[np.where(np.logical_and(required,columns!='id'))]:
        # Null values...
        new_records = new_records[np.where(new_records[r])]

        # Masked values...
        new_records = new_records[~new_records[r].mask]

        # NaN values...
        if new_records.dtype[r] in (int,float):
          new_records = new_records[~np.isnan(new_records[r])]

      # For spectra, try to populate the table by reading the FITS header
      if table.lower()=='spectra':
        for n,new_rec in enumerate(new_records):

          # Convert relative path to absolute path
          relpath = new_rec['spectrum']
          if relpath.startswith('$'):
            abspath = os.popen('echo {}'.format(relpath.split('/')[0])).read()[:-1]
            if abspath: new_rec['spectrum'] = relpath.replace(relpath.split('/')[0],abspath)

          # Test if the file exists and try to pull metadata from the FITS header
          if os.path.isfile(new_rec['spectrum']):
            new_records[n]['spectrum'] = relpath
            new_records[n] = _autofill_spec_record(new_rec)
          else:
            print('Error adding the spectrum at {}'.format(new_rec['spectrum']))
            del_records.append(n)

        # Remove bad records from the table
        new_records.remove_rows(del_records)

      # Get some new row ids for the good records
      rowids = self._lowest_rowids(table, len(new_records))

      # Add the new records
      for N,new_rec in enumerate(new_records):
        new_rec = list(new_rec)
        new_rec[0] = rowids[N]
        for n,col in enumerate(new_rec):
          if type(col)==np.ma.core.MaskedConstant: new_rec[n] = None
        self.modify("INSERT INTO {} VALUES({})".format(table, ','.join('?'*len(columns))), new_rec, verbose=False)
        new_records[N]['id'] = rowids[N]

      # print(a table of the new records or bad news
      if new_records:
        pprint(new_records, names=columns, title="{} new records added to the {} table.".format(len(new_records),table.upper()))
      else:
        print('No new records added to the {} table. Please check your input: {}'.format(table,entry))

      # Run table clean up
      try: self.clean_up(table)
      except: print('Could not run clean_up() method.')

    else: print('Please check your input: {}'.format(entry))

  def clean_up(self, table):
    """
    Removes exact duplicates, blank records or data without a *source_id* from the specified **table**.
    Then finds possible duplicates and prompts for conflict resolution.

    Parameters
    ----------
    table: str
      The name of the table to remove duplicates, blanks, and data without source attributions.

    """
    # Get the table info and all the records
    metadata = self.query("PRAGMA table_info({})".format(table), fmt='table')
    columns, types, required = [np.array(metadata[n]) for n in ['name','type','notnull']]
    records = self.query("SELECT * FROM {}".format(table), fmt='table', use_converters=False)
    ignore = self.query("SELECT * FROM ignore WHERE tablename LIKE ?", (table,))
    duplicate, command = [1], ''

    # Remove records with missing required values
    req_keys = columns[np.where(required)]
    try:
      self.modify("DELETE FROM {} WHERE {}".format(table, ' OR '.join([i+' IS NULL' for i in req_keys])), verbose=False)
      self.modify("DELETE FROM {} WHERE {}".format(table, ' OR '.join([i+" IN ('null','None','')" for i in req_keys])), verbose=False)
    except: pass

    # Remove exact duplicates
    self.modify("DELETE FROM {0} WHERE id NOT IN (SELECT min(id) FROM {0} GROUP BY {1})".format(table,', '.join(columns[1:])), verbose=False)

    # Check for records with identical required values but different ids.
    if table.lower()!='sources': req_keys = columns[np.where(np.logical_and(required,columns!='id'))]

    # List of old and new pairs to ignore
    if not type(ignore)==np.ndarray: ignore = np.array([])
    new_ignore = []

    while any(duplicate):
      # Pull out duplicates one by one
      SQL = "SELECT t1.id, t2.id FROM {0} t1 JOIN {0} t2 ON t1.source_id=t2.source_id WHERE t1.id!=t2.id AND {1}{2}{3}"\
            .format(table, ' AND '.join(['t1.{0}=t2.{0}'.format(i) for i in req_keys]), (' AND '\
            +' AND '.join(["(t1.id NOT IN ({0}) and t2.id NOT IN ({0}))".format(','.join(map(str,[id1,id2]))) for id1,id2 \
            in zip(ignore['id1'],ignore['id2'])])) if any(ignore) else '', (' AND '\
            +' AND '.join(["(t1.id NOT IN ({0}) and t2.id NOT IN ({0}))".format(','.join(map(str,ni))) for ni \
            in new_ignore])) if new_ignore else '')

      duplicate = self.query(SQL, fetch='one')

      # Compare potential duplicates and prompt user for action on each
      try:

        # Run record matches through comparison and return the command
        command = self._compare_records(table, duplicate)

        # Add acceptible duplicates to ignore list or abort
        if command=='keep':
          new_ignore.append([duplicate[0],duplicate[1]])
          self.list("INSERT INTO ignore VALUES(?,?,?,?)", (None,duplicate[0],duplicate[1],table.lower()))
        elif command=='undo': pass # Add this functionality!
        elif command=='abort': break
        else: pass
      except: break

    # Finish or abort table clean up
    if command=='abort':
      print('\nAborted clean up of {} table.'.format(table.upper()))
      return 'abort'
    else: print('\nFinished clean up on {} table.'.format(table.upper()))

  def _compare_records(self, table, duplicate, options=['r','c','k','sql']):
    """
    Compares similar records and prompts the user to make decisions about keeping, updating, or modifying records in question.

    Parameters
    ----------
    table: str
      The name of the table whose records are being compared.
    duplicate: sequence
      The ids of the potentially duplicate records
    options: list
      The allowed options: 'r' for replace, 'c' for complete, 'k' for keep, 'sql' for raw SQL input.

    """
    # print(the old and new records suspectred of being duplicates
    data = self.query("SELECT * FROM {} WHERE id IN ({})".format(table,','.join(map(str,duplicate))), \
                      fmt='table', verbose=True, use_converters=False)
    columns = data.colnames[1:]
    old, new = [[data[n][k] for k in columns[1:]] for n in [0,1]]

    # Prompt the user for action
    replace = raw_input("\nKeep both records [k]? Or replace [r], complete [c], or keep only [Press *Enter*] record {}? (Type column name to inspect or 'help' for options): ".format(duplicate[0])).lower()
    replace = replace.strip()

    while replace in columns or replace=='help':
      if replace in columns:
        pprint(np.asarray([[i for idx,i in enumerate(old) if idx in [0,columns.index(replace)]],\
                           [i for idx,i in enumerate(new) if idx in [0,columns.index(replace)]]]),\
                           names=['id',replace])

      elif replace=='help':
        _help()

      replace = raw_input("\nKeep both records [k]? Or replace [r], complete [c], or keep only [Press *Enter*] record {}? (Type column name to inspect or 'help' for options): ".format(duplicate[0])).lower()

    if replace and replace.split()[0] in options:

      # Replace the entire old record with the new record
      if replace=='r':
        sure = raw_input('Are you sure you want to replace record {} with record {}? [y/n] : '.format(*duplicate))
        if sure.lower()=='y':
          self.modify("DELETE FROM {} WHERE id={}".format(table, duplicate[0]), verbose=False)
          self.modify("UPDATE {} SET id={} WHERE id={}".format(table, duplicate[0], duplicate[1]), verbose=False)

      # Replace specific columns
      elif replace.startswith('r'):
        replace_cols = replace.split()[1:]
        if all([i in columns for i in replace_cols]):
          empty_cols, new_vals = zip(*[['{}=?'.format(e),n] for e,n in zip(columns,new) if e in replace_cols])
          if empty_cols:
            self.modify("DELETE FROM {} WHERE id={}".format(table, duplicate[1]), verbose=False)
            self.modify("UPDATE {} SET {} WHERE id={}".format(table, ','.join(empty_cols), duplicate[0]), tuple(new_vals), verbose=False)
        else:
          badcols = ','.join([i for i in replace_cols if i not in columns])
          print("\nInvalid column names for {} table: {}".format(table, badcols))

      # Complete the old record with any missing data provided in the new record, then delete the new record
      elif replace=='c':
        try:
          empty_cols, new_vals = zip(*[['{}=?'.format(e),n] for e,o,n in zip(columns[1:],old,new) if n and not o])
          self.modify("DELETE FROM {} WHERE id={}".format(table, duplicate[1]), verbose=False)
          self.modify("UPDATE {} SET {} WHERE id={}".format(table, ','.join(empty_cols), duplicate[0]), tuple(new_vals), verbose=False)
        except:
          pass

      # Keep both records
      elif replace=='k':
        return 'keep'

      # Execute raw SQL
      elif replace.startswith('sql') and 'sql' in options:
        self.modify(replace[4:], verbose=False)

    # Abort the current database clean up
    elif replace=='abort':
      return 'abort'

    # Delete the higher id record
    elif not replace:
      self.modify("DELETE FROM {} WHERE id={}".format(table, max(duplicate)), verbose=False)

    # Prompt again
    else:
      print("\nInvalid command: {}\nTry again or type 'help' or 'abort'.\n".format(replace))

  def inventory(self, source_id, fetch=False, fmt='table'):
    """
    Prints a summary of all objects in the database. Input string or list of strings in **ID** or **unum** for specific objects.

    Parameters
    ----------
    source_id: int
      The id from the SOURCES table whose data across all tables is to be printed.
    fetch: bool
      Return the results.
    fmt: str
      Returns the data as a dictionary, array, or astropy.table given 'dict', 'array', or 'table'

    Returns
    -------
    data_tables: dict
      Returns a dictionary of astropy tables with the table name as the keys.

    """
    data_tables = {}

    for table in ['sources']+[t for t in zip(*self.list("SELECT * FROM sqlite_master WHERE type='table'"))[1] if t not in ['sources','sqlite_sequence']]:

      try:

        # Get the columns, pull out redundant ones, and query the table for this source's data
        columns, types = self.query("PRAGMA table_info({})".format(table), unpack=True)[1:3]

        if table=='sources' or 'source_id' in columns:

          # Only get simple data types and exclude redundant 'source_id' for nicer printing
          columns = columns[((types=='REAL')|(types=='INTEGER')|(types=='TEXT'))&(columns!='source_id')]

          # Query the table
          try:
            id = 'id' if table.lower()=='sources' else 'source_id'
            data = self.query("SELECT {} FROM {} WHERE {}={}".format(','.join(columns),table,id,source_id), fmt='table')

            if not data and table.lower()=='sources':
              print('No source with id {}. Try db.search() to search the database for a source_id.'.format(source_id))

          except:
            data = None

          # If there's data for this table, save it
          if data:
            if fetch:
              data_tables[table] = self.query("SELECT {} FROM {} WHERE {}={}".format(','.join(columns),table,id,source_id), \
                                              fetch=True, fmt=fmt)
            else:
              data = data[list(columns)]
              pprint(data, title=table.upper())

        else: pass

      except:
        print('Could not retrieve data from {} table.'.format(table.upper()))

    if fetch: return data_tables

  def _lowest_rowids(self, table, limit):
    """
    Gets the lowest available row ids for table insertion. Keeps things tidy!

    Parameters
    ----------
    table: str
      The name of the table being modified
    limit: int
      The number of row ids needed

    Returns
    -------
    available: sequence
      An array of all available row ids

    """
    ids = self.query("SELECT id FROM {}".format(table), unpack=True)[0]
    all_ids = np.array(range(1,max(ids)))
    available = all_ids[np.in1d(all_ids, ids, assume_unique=True, invert=True)][:limit]

    # If there aren't enough empty row ids, start using the new ones
    if len(available)<limit:
      diff = limit-len(available)
      available = np.concatenate((available,np.array(range(max(ids)+1,max(ids)+1+diff))))

    return available

  def merge(self, conflicted, tables=[], diff_only=True):
    """
    Merges specific **tables** or all tables of **conflicted** databse into the master database.

    Parameters
    ----------
    conflicted: str
      The path of the SQL database to be merged into the master.
    tables: list (optional)
      The list of tables to merge. If None, all tables are merged.
    diff_only: bool
      If True, only prints the differences of each table and doesn't actually merge anything.

    """
    if os.path.isfile(conflicted):
      # Load and attach master and conflicted databases
      con, master, reassign = Database(conflicted), self.list("PRAGMA database_list").fetchall()[0][2], {}
      con.modify("ATTACH DATABASE '{}' AS m".format(master), verbose=False)
      self.modify("ATTACH DATABASE '{}' AS c".format(conflicted), verbose=False)
      con.modify("ATTACH DATABASE '{}' AS c".format(conflicted), verbose=False)
      self.modify("ATTACH DATABASE '{}' AS m".format(master), verbose=False)

      # Drop any backup tables from failed merges
      for table in tables: self.modify("DROP TABLE IF EXISTS Backup_{0}".format(table), verbose=False)

      # Gather user data to add to CHANGELOG table
      import socket, datetime
      if not diff_only: user = raw_input('Please enter your name : ')
      machine_name = socket.gethostname()
      date = datetime.datetime.now().strftime("%Y-%m-%d %H:%M")
      modified_tables = []

      # Merge table by table, starting with SOURCES
      tables = tables or ['sources']+[t for t in zip(*self.list("SELECT * FROM sqlite_master WHERE name NOT LIKE '%Backup%' AND name!='sqlite_sequence' AND type='table'{}".format(" AND name IN ({})".format("'"+"','".join(tables)+"'") if tables else '')))[1] if t!='sources']
      for table in tables:
        # Get column names and data types from master table and column names from conflicted table
        columns, types, constraints = self.query("PRAGMA table_info({})".format(table), unpack=True)[1:4]
        conflicted_cols = con.query("PRAGMA table_info({})".format(table), unpack=True)[1]

        if any([i not in columns for i in conflicted_cols]):
          # Abort table merge if conflicted has new columns not present in master. New columns must be added to the master database first via db.edit_columns().
          print("\nMerge of {0} table aborted since conflicted copy has columns {1} not present in master.\nAdd new columns to master with astrodb.table() method and try again.\n".format(table.upper(),[i for i in conflicted_cols if i not in columns]))

        else:
          # Add new columns from master table to conflicted table if necessary
          if any([i not in conflicted_cols for i in columns]):
            con.modify("DROP TABLE IF EXISTS Conflicted_{0}".format(table))
            con.modify("ALTER TABLE {0} RENAME TO Conflicted_{0}".format(table))
            con.modify("CREATE TABLE {0} ({1})".format(table, ', '.join(\
                      ['{} {} {}{}'.format(c,t,r,' UNIQUE PRIMARY KEY' if c=='id' else '') \
                      for c,t,r in zip(columns,types,constraints*['NOT NULL'])])))
            con.modify("INSERT INTO {0} ({1}) SELECT {1} FROM Conflicted_{0}".format(table, ','.join(conflicted_cols)))
            con.modify("DROP TABLE Conflicted_{0}".format(table))

          # Pull unique records from conflicted table
          data = map(list, con.list("SELECT * FROM (SELECT 1 AS db, {0} FROM m.{2} UNION ALL SELECT 2 AS db, {0} FROM c.{2}) GROUP BY {1} HAVING COUNT(*)=1 AND db=2".format(','.join(columns), ','.join(columns[1:]), table)).fetchall())

          if data:

            # Just print(the table differences
            if diff_only:
              pprint(zip(*data)[1:], names=columns, title='New {} records'.format(table.upper()))

            # Add new records to the master and then clean up tables
            else:
              # Make temporary table copy so changes can be undone at any time
              self.modify("DROP TABLE IF EXISTS Backup_{0}".format(table), verbose=False)
              self.modify("ALTER TABLE {0} RENAME TO Backup_{0}".format(table), verbose=False)
              self.modify("CREATE TABLE {0} ({1})".format(table, ', '.join(\
                          ['{} {} {}{}'.format(c,t,r,' UNIQUE PRIMARY KEY' if c=='id' else '') \
                          for c,t,r in zip(columns,types,constraints*['NOT NULL'])])), verbose=False)
              self.modify("INSERT INTO {0} ({1}) SELECT {1} FROM Backup_{0}".format(table, ','.join(columns)), verbose=False)

              # Create a dictionary of any reassigned ids from merged SOURCES tables and replace applicable source_ids in other tables.
              print("\nMerging {} tables.\n".format(table.upper()))
              try: count = self.query("SELECT MAX(id) FROM {}".format(table), fetch='one')[0]+1
              except TypeError: count = 1
              for n,i in enumerate([d[1:] for d in data]):
                if table=='sources': reassign[i[0]] = count
                elif 'source_id' in columns and i[1] in reassign.keys(): i[1] = reassign[i[1]]
                else: pass
                i[0] = count
                data[n] = i
                count += 1

              # Insert unique records into master
              for d in data: self.modify("INSERT INTO {} VALUES({})".format(table, ','.join(['?' for c in columns])), d, verbose=False)
              pprint(zip(*data), names=columns, title="{} records added to {} table at '{}':".format(len(data), table, master))

              # Run clean_up on the table to check for conflicts
              abort = self.clean_up(table)

              # Undo all changes to table if merge is aborted. Otherwise, push table changes to master.
              if abort:
                self.modify("DROP TABLE {0}".format(table), verbose=False)
                self.modify("ALTER TABLE Backup_{0} RENAME TO {0}".format(table), verbose=False)
              else:
                self.modify("DROP TABLE Backup_{0}".format(table), verbose=False)
                modified_tables.append(table.upper())

          else: print("\n{} tables identical.".format(table.upper()))

      # Add data to CHANGELOG table
      if not diff_only:
        user_description = raw_input('\nPlease describe the changes made in this merge: ')
        self.list("INSERT INTO changelog VALUES(?, ?, ?, ?, ?, ?, ?)", \
                    (None, date, str(user), machine_name, ', '.join(modified_tables), user_description, os.path.basename(conflicted)))

      # Finish up and detach
      if diff_only:
        print("\nDiff complete. No changes made to either database. Set `diff_only=False' to apply merge.")
      else:
        print("\nMerge complete!")

      con.modify("DETACH DATABASE c", verbose=False)
      self.modify("DETACH DATABASE c", verbose=False)
      con.modify("DETACH DATABASE m", verbose=False)
      self.modify("DETACH DATABASE m", verbose=False)
    else: print("File '{}' not found!".format(conflicted))

  def modify(self, SQL, params='', verbose=True):
    """
    Wrapper for CRUD operations to make them distinct from queries and automatically pass commit() method to cursor.

    Parameters
    ----------
    SQL: str
      The SQL query to execute
    params: sequence
      Mimicks the native parameter substitution of sqlite3
    verbose: bool
      Prints the number of modified records
    """
    try:

      # Make sure the database isn't locked
      self.conn.commit()

      if SQL.lower().startswith('select'):
        print('Use self.query method for queries.')
      else:
        self.list(SQL, params)
        self.conn.commit()
        if verbose:
          print('Number of records modified: {}'.format(self.list("SELECT changes()").fetchone()[0] or '0'))
    except:
      print("Could not execute: "+SQL)

  def output_spectrum(self, spectrum, filepath, header={}, original=False):
    """
    Prints a file of the given spectrum to an ascii file with specified filepath.

    Parameters
    ----------
    spectrum: int, sequence
      The id from the SPECTRA table or a [w,f,e] sequence
    filepath: str
      The path of the file to print the data to.
    original: bool
      Return the file in the original uploaded form
    header: dict
      A dictionary of metadata to add of update in the header

    """
    # If an integer is supplied, get the spectrum from the SPECTRA table
    if isinstance(spectrum, int):
      data = self.query("SELECT * FROM spectra WHERE id={}".format(spectrum), fetch='one', fmt='dict')
      try: data['header'] = list(map(list, data['spectrum'].header.cards)) + [[k,v,''] for k,v in header.items()]
      except: data['header'] = ''

    # If a [w,f,e] sequence is supplied, make it into a Spectrum object
    elif isinstance(spectrum, (list,tuple,np.ndarray)):
      data = {'spectrum':Spectrum(spectrum, header=header), 'wavelength_units':'', 'flux_units':''}
      try: data['header'] = list(map(list, data['spectrum'].header.cards))
      except: data['header'] = ''

    if data:
      fn = filepath if filepath.endswith('.txt') else filepath+'spectrum.txt'

      # Write the header
      if data['header']:
        for n,line in enumerate(data['header']):
          data['header'][n] = ['# {}'.format(str(line[0])).ljust(10)[:10],'{:50s} / {}'.format(*map(str,line[1:]))]
        try: ii.write([np.asarray(i) for i in np.asarray(data['header']).T], fn, delimiter='\t', format='no_header')
        except IOError: pass

      # Write the data
<<<<<<< HEAD
      names = ['# wavelength [{}]'.format(data['wavelength_units']), 'flux [{}]'.format(data['flux_units'])] 
      if len(data['spectrum'].data)==3: 
        if type(data['spectrum'].data[2]) in [np.ndarray,list]:
          names += ['unc [{}]'.format(data['flux_units'])]
        else:
          data['spectrum'].data = data['spectrum'].data[:2]
      
      with open(fn, mode='a') as f: 
        ii.write([np.asarray(i, dtype=np.float64) for i in data['spectrum'].data], f, names=names, delimiter='\t')   
    
=======
      names = ['# wavelength [{}]'.format(data['wavelength_units']), 'flux [{}]'.format(data['flux_units'])]
      if len(data['spectrum'].data)==3: names += ['unc [{}]'.format(data['flux_units'])]

      with open(fn, mode='a') as f:
        ii.write([np.asarray(i, dtype=np.float64) for i in data['spectrum'].data], f, names=names, delimiter='\t')

>>>>>>> b0d75be8
    else: print("Could not output spectrum: {}".format(spectrum))

  def plot_spectrum(self, spectrum_id, table='spectra', column='spectrum', overplot=False, color='b', norm=False):
    """
    Plots a spectrum from the given column and table

    Parameters
    ----------
    spectrum_id: int
      The id from the table of the spectrum to plot.
    overplot: bool
      Overplot the spectrum
    table: str
      The table from which the plot is being made
    column: str
      The column with SPECTRUM data type to plot
    color: str
      The color used for the data
    norm: bool, sequence
      True or (min,max) wavelength range in which to normalize the spectrum

    """
    i = self.query("SELECT * FROM {} WHERE id={}".format(table,spectrum_id), fetch='one', fmt='dict')
    if i:
      try:
        spec = scrub(i[column].data, units=False)
        w, f = spec[:2]
        try: e = spec[2]
        except: e = ''

        # Draw the axes and add the metadata
        if not overplot:
          fig, ax = plt.subplots()
          plt.rc('text', usetex=False)
          ax.set_yscale('log', nonposy='clip')
          plt.title('source_id = {}'.format(i['source_id']))
          plt.figtext(0.15,0.88, '\n'.join(['{}: {}'.format(k,v) for k,v in i.items() if k!=column]), \
                      verticalalignment='top')
          try:
            ax.set_xlabel(r'$\lambda$ [{}]'.format(i['wavelength_units']))
            ax.set_ylabel(r'$F_\lambda$ [{}]'.format(i['flux_units']))
          except: pass
          ax.legend(loc=8, frameon=False)
        else: ax = plt.gca()

        # Normalize the data
        if norm:
          try:
            if isinstance(norm,bool): norm = (min(w),max(w))

            # Normalize to the specified window
            norm_mask = np.logical_and(w>=norm[0],w<=norm[1])
            C = 1./np.trapz(f[norm_mask], x=w[norm_mask])
            f *= C
            try: e *= C
            except: pass

          except: print('Could not normalize.')

        # Plot the data
        ax.loglog(w, f, c=color, label='spec_id: {}'.format(i['id']))
        X, Y = plt.xlim(), plt.ylim()
        try: ax.fill_between(w, f-e, f+e, color=color, alpha=0.3), ax.set_xlim(X), ax.set_ylim(Y)
        except: print('No uncertainty array for spectrum {}'.format(spectrum_id))
        plt.ion()

      except IOError:
        print("Could not plot spectrum {}".format(spectrum_id))
        plt.close()

    else: print("No spectrum {} in the SPECTRA table.".format(spectrum_id))

  def query(self, SQL, params='', fmt='array', fetch='all', unpack=False, export='', \
            verbose=False, use_converters=True):
    """
    Wrapper for cursors so data can be retrieved as a list or dictionary from same method

    Parameters
    ----------
    SQL: str
      The SQL query to execute
    params: sequence
      Mimicks the native parameter substitution of sqlite3
    fmt: str
      Returns the data as a dictionary, array, or astropy.table given 'dict', 'array', or 'table'
    unpack: bool
      Returns the transpose of the data
    export: str
      The file path of the ascii file to which the data should be exported
    verbose: bool
      print(the data also
    use_converters: bool
      Apply converters to columns with custom data types

    Returns
    -------
    result: (array,dict,table)
      The result of the database query
    """
    try:
      # Restricy queries to SELECT and PRAGMA statements
      if SQL.lower().startswith('select') or SQL.lower().startswith('pragma'):

        # Make the query explicit so that column and table names are preserved
        SQL, columns = self._explicit_query(SQL, use_converters=use_converters)

        # Get the data as a dictionary
        dictionary = self.dict(SQL, params).fetchall()

        if any(dictionary):

          # Fetch one
          if fetch=='one': dictionary = [dictionary.pop(0)]

          # Make an Astropy table
          table = at.Table(dictionary)

          # Reorder the columns
          try: table = table[columns]
          except: pass

          # Make an array
          array = np.asarray(table)

          # Unpack the results if necessary (data types are not preserved)
          if unpack: array = np.array(zip(*array))

          # print(on screen
          if verbose: pprint(table)

          # print(the results to file
          if export:
            # If .vot or .xml, assume VOTable export with votools
            if export.lower().endswith('.xml') or export.lower().endswith('.vot'):
              votools.dict_tovot(dictionary, export)

            # Otherwise print(as ascii
            else: ii.write(table, export, Writer=ii.FixedWidthTwoLine, fill_values=[('None', '-')])

          # Or return the results
          else:
            if fetch=='one': dictionary, array = dictionary[0], array if unpack else np.array(list(array[0]))
            return table if fmt=='table' else dictionary if fmt=='dict' else array

        else: return

      else:
        print('Queries must begin with a SELECT or PRAGMA statement. For database modifications use self.modify() method.')

    except IOError:
      print('Could not execute: '+SQL)

  def schema(self, table):
    """
    Print the table schema

    Parameters
    ----------
    table: str
      The table name

    """
    pprint(self.query("PRAGMA table_info({})".format(table), fmt='table'))

  def search(self, criterion, table, columns='', fetch=False):
    """
    General search method for tables. For (ra,dec) input in decimal degrees,
    i.e. '(12.3456,-65.4321)', returns all sources within 1 arcminute.
    For string input, i.e. 'vb10', returns all sources with case-insensitive partial text
    matches in columns with 'TEXT' data type. For integer input, i.e. 123, returns all
    exact matches of columns with INTEGER data type.

    Parameters
    ----------
    criterion: (str, int, tuple)
      The text, integer, or coordinate tuple to search the table with.
    table: str
      The name of the table to search
    columns: sequence
      Specific column names to search, otherwise searches all columns
    fetch: bool
      Return the results of the query as an Astropy table

    """
    results = ''

    # Get list of columns to search and format properly
    all_columns, types = self.query("PRAGMA table_info({})".format(table), unpack=True)[1:3]
    columns = columns or all_columns
    columns = np.asarray([columns] if isinstance(columns,str) else columns)

    # Separate good and bad columns and corresponding types
    badcols = columns[~np.in1d(columns,all_columns)]
    columns = columns[np.in1d(columns,all_columns)]
    columns = np.array([c for c in all_columns if c in columns])
    types = np.array([t for c,t in zip(all_columns,types) if c in columns])[np.in1d(columns,all_columns)]
    for col in badcols:
      print("'{}' is not a column in the {} table.".format(col,table.upper()))

    # Coordinate search
    if isinstance(criterion,(tuple,list,np.ndarray)):
      try:
        q = "SELECT * FROM {} WHERE ra BETWEEN ".format(table)\
          +str(criterion[0]-0.01667)+" AND "\
          +str(criterion[0]+0.01667)+" AND dec BETWEEN "\
          +str(criterion[1]-0.01667)+" AND "\
          +str(criterion[1]+0.01667)
        results = self.query(q, fmt='table')
      except:
        print("Could not search {} table by coordinates {}. Try again.".format(table.upper(),criterion))

    # Text string search of columns with 'TEXT' data type
    elif isinstance(criterion, (str,unicode)) and any(columns) and 'TEXT' in types:
      try:
        q = "SELECT * FROM {} WHERE {}".format(table,' OR '.join([r"REPLACE("+c+r",' ','') like '%"\
          +criterion.replace(' ','')+r"%'" for c,t in zip(columns,types[np.in1d(columns,all_columns)]) if t=='TEXT']))
        results = self.query(q, fmt='table')
      except:
        print("Could not search {} table by string {}. Try again.".format(table.upper(),criterion))

    # Integer search of columns with 'INTEGER' data type
    elif isinstance(criterion, int):
      try:
        q = "SELECT * FROM {} WHERE {}".format(table,' OR '.join(['{}={}'.format(c,criterion) \
            for c,t in zip(columns,types[np.in1d(columns,all_columns)]) if t=='INTEGER']))
        results = self.query(q, fmt='table')
      except:
        print("Could not search {} table by id {}. Try again.".format(table.upper(),criterion))

    # Problem!
    else: print("Could not search {} table by '{}'. Try again.".format(table.upper(),criterion))

    # print(or return the results
    if results:
      if fetch: return results
      else: pprint(results, title=table.upper())
    else: print("No results found for {} in {} the table.".format(criterion,table.upper()))

  def table(self, table, columns, types, constraints='', new_table=False):
    """
    Rearrange, add or delete columns from database **table** with desired ordered list of **columns** and corresponding data **types**.

    Parameters
    ----------
    table: sequence
      The name of the table to modify
    columns: list
      A sequence of the columns in the order in which they are to appear in the SQL table
    types: sequence
      A sequence of the types corresponding to each column in the columns list above.
    constraints: sequence (optional)
      A sequence of the constraints for each column, e.g. '', 'UNIQUE', 'NOT NULL', etc.
    new_table: bool
      Create a new table

    """
    goodtogo = True

    # Make sure there is an integer primary key, unique, not null 'id' column
    # and the appropriate number of elements in each sequence
    if columns[0]!='id':
      print("Column 1 must be called 'id'")
      goodtogo = False
    if types[0].upper()!='INTEGER PRIMARY KEY':
      print("'id' column type must be 'INTEGER PRIMARY KEY'")
      goodtogo = False
    if constraints:
      if 'UNIQUE' not in constraints[0].upper() and 'NOT NULL' not in constraints[0].upper():
        print("'id' column constraints must be 'UNIQUE NOT NULL'")
        goodtogo = False
    else:
      constraints = ['UNIQUE NOT NULL']+(['']*(len(columns)-1))
    if not len(columns)==len(types)==len(constraints):
      print("Must provide equal length *columns ({}), *types ({}), and *constraints ({}) sequences."\
            .format(len(columns),len(types),len(constraints)))
      goodtogo = False

    if goodtogo:
      tables = self.query("SELECT name FROM sqlite_master", unpack=True)[0]

      # If the table exists, modify the columns
      if table in tables and not new_table:

        # Rename the old table and create a new one
        self.list("ALTER TABLE {0} RENAME TO TempOldTable".format(table))
        self.list("CREATE TABLE {0} ({1})".format(table, ', '.join(['{} {} {}'.format(c,t,r) for c,t,r in zip(columns,types,constraints)])))

        # Populate the new table and drop the old one
        old_columns = [c for c in self.query("PRAGMA table_info(TempOldTable)", unpack=True)[1] if c in columns]
        self.list("INSERT INTO {0} ({1}) SELECT {1} FROM TempOldTable".format(table, ','.join(old_columns)))
        self.list("DROP TABLE TempOldTable")

      # If the table does not exist and new_table is True, create it
      elif table not in tables and new_table:
        self.list("CREATE TABLE {0} ({1})".format(table, ', '.join(['{} {} {}'.format(c,t,r) for c,t,r in zip(columns,types,constraints)])))

      # Otherwise the table to be modified doesn't exist or the new table to add already exists, so do nothing
      else:
        if new_table:
          print('Table {} already exists. Set *new_table=False to modify.'.format(table.upper()))
        else:
          print('Table {} does not exist. Could not modify. Set *new_table=True to add a new table.'.format(table.upper()))

    else:
      print('The {} table has not been {}. Please make sure your table columns, \
             types, and constraints are formatted properly.'.format(table.upper(),\
             'created' if new_table else 'modified'))

  def _explicit_query(self, SQL, use_converters=True):
    """
    Sorts the column names so they are returned in the same order they are queried. Also turns
    ambiguous SELECT statements into explicit SQLite language in case column names are not unique.

    Parameters
    ----------
    SQL: str
      The SQLite query to parse
    use_converters: bool
      Apply converters to columns with custom data types

    Returns
    -------
    (SQL, columns): (str, sequence)
      The new SQLite string to use in the query and the ordered column names

    """
    try:
      # If field names are given, sort so that they come out in the same order they are fetched
      if 'select' in SQL.lower() and 'from' in SQL.lower():

        # Make a dictionary of the table aliases
        tdict = {}
        from_clause = SQL.lower().split('from ')[-1].split(' where')[0]
        tables = [j for k in [i.split(' on ') for i in from_clause.split(' join ')] for j in k if '=' not in j]

        for t in tables:
          t = t.replace('as','')
          try:
            name, alias = t.split()
            tdict[alias] = name
          except:
            tdict[t] = t

        # Get all the column names and dtype placeholders
        columns = SQL.replace(' ','').lower().split('distinct' if 'distinct' in SQL.lower() else 'select')[1].split('from')[0].split(',')

        # Replace * with the field names
        for n,col in enumerate(columns):
          if '.' in col:
            t, col = col.split('.')
          else:
            t = tables[0]

          if '*' in col:
            col = np.array(self.list("PRAGMA table_info({})".format(tdict.get(t))).fetchall()).T[1]
          else:
            col = [col]

          columns[n] = ["{}.{}".format(t,c) if len(tables)>1 else c for c in col]

        # Flatten the list of columns and dtypes
        columns = [j for k in columns for j in k]

        # Get the dtypes
        dSQL = "SELECT " \
             + ','.join(["typeof({})".format(col) for col in columns])\
             + ' FROM '+SQL.replace('from','FROM').split('FROM')[-1]
        if use_converters: dtypes = [None]*len(columns)
        else: dtypes = self.list(dSQL).fetchone()

        # Reconstruct SQL query
        SQL = "SELECT {}".format('DISTINCT ' if 'distinct' in SQL.lower() else '')\
            + (','.join(["{0} AS '{0}'".format(col) for col in columns])\
               if use_converters else ','.join(["{1}{0}{2} AS '{0}'".format(col,'CAST(' if dt!='null' else '',' AS {})'.format(dt) if dt!='null' else '') \
               for dt,col in zip(dtypes,columns)])) \
            + ' FROM '\
            + SQL.replace('from','FROM').split('FROM')[-1]

      elif 'pragma' in SQL.lower():
        columns = ['cid','name','type','notnull','dflt_value','pk']

      return SQL, columns

    except:
      return SQL, ''

class Spectrum:
  def __init__(self, data, header='', path=''):
    """
    Initialize the Spectrum object

    Parameters
    ----------
    data: sequence
      The [w,f,e] spectrum
    header: dictionary (optional)
      A dictionary of data to include in the header
    path: str (optional)
      The absolute path to the original file

    Returns
    -------
    object
      The Spectrum object

    """
    self.data = data
    self.path = path

    if header and isinstance(header,dict):
      new_header = pf.Header()
      for k,v in header.items():
        new_header[k.replace('.','_').replace('#','')] = v
    elif isinstance(header,pf.header.Header):
      new_header = header
    elif isinstance(header,list):
      new_header = pf.Header()
      for line in header:
        try:
          k, v = line.split('=')[0], '\\'.join(line.split('=')[1:])
          new_header[k.replace('\\','').replace('.','_').replace('#','').strip()] = v
        except:
          pass
    elif header:
      print('Header is {}. Must be a fits header, list, or dictionary.'.format(type(header)))
      new_header = ''
    else:
      new_header = ''

    self.header = new_header

# ==============================================================================================================================================
# ================================= Adapters and converters for special data types =============================================================
# ==============================================================================================================================================

def adapt_array(arr):
  """
  Adapts a Numpy array into an ARRAY string to put into the database.

  Parameters
  ----------
  arr: array
    The Numpy array to be adapted into an ARRAY type that can be inserted into a SQL file.

  Returns
  -------
  ARRAY
    The adapted array object

  """
  out = io.BytesIO()
  np.save(out, arr), out.seek(0)
  return buffer(out.read())

def convert_array(array):
  """
  Converts an ARRAY string stored in the database back into a Numpy array.

  Parameters
  ----------
  array: ARRAY
    The array object to be converted back into a Numpy array.

  Returns
  -------
  array
    The converted Numpy array.

  """
  out = io.BytesIO(array)
  out.seek(0)
  return np.load(out)

def adapt_spectrum(spec):
  """
  Adapts a SPECTRUM object into a string to put into the database

  Parameters
  ----------
  spec: str, astrodbkit.astrodb.Spectrum
    The spectrum object to convert or string to put into the database

  Returns
  -------
  spec: str
    The file path to place in the database
  """
  if isinstance(spec,str): pass
  else: spec = '$BDNYC_spectra'+spec.path.split('BDNYC_spectra')[1]

  return spec


def convert_spectrum(File):
  """
  Converts a SPECTRUM data type stored in the database into a (W,F,E) sequence of arrays.

  Parameters
  ----------
  File: SPECTRUM
    The URL or filepath of the file to be converted into arrays.

  Returns
  -------
  sequence
    The converted spectrum.

  """
  spectrum, header = '', ''

  if isinstance(File,str):

    # Convert variable path to absolute path
    if File.startswith('$'):
      abspath = os.popen('echo {}'.format(File.split('/')[0])).read()[:-1]
      if abspath: File = File.replace(File.split('/')[0],abspath)

    # For FITS files
    if File.endswith('.fits'):
      try:
        # Get the data
        spectrum, header = pf.getdata(File, cache=True, header=True)

        # Check the key type
        KEY_TYPE = ['CTYPE1']
        setType  = set(KEY_TYPE).intersection(set(header.keys()))
        if len(setType) == 0: isLinear = True
        else:
            valType = header[setType.pop()]
            isLinear = valType.strip().upper()=='LINEAR'

        # Get wl, flux & error data from fits file
        spectrum = __get_spec(spectrum, header, File)

        # Generate wl axis when needed
        if not spectrum[0]: spectrum[0] = __create_waxis(header, len(spectrum[1]), File)

        # If no wl axis generated, then clear out all retrieved data for object
        if not spectrum[0]: spectrum = None

      except:
        # Check if the FITS file is just Numpy arrays
        try:
          spectrum, header = pf.getdata(File, cache=True, header=True)
        except:
          pass

    # For .txt files
    if File.endswith('.txt'):
      try:
        spectrum = ii.read(File)
        spectrum = np.array([np.asarray(spectrum.columns[n]) for n in range(len(spectrum.columns))])
        try:
          txt, header = open(File), []
          for i in txt:
            if any([i.startswith(char) for char in ['#','|','\\']]): header.append(i.replace('\n',''))
          txt.close()
        except: pass
      except: pass

  if spectrum=='':
    print('Could not retrieve spectrum at {}.'.format(File))
    return File
  else:
    spectrum = Spectrum(spectrum, header, File)
    return spectrum

def __create_waxis(fitsHeader, lenData, fileName, wlog=False):
    # Define key names in
    KEY_MIN  = ['COEFF0','CRVAL1']         # Min wl
    KEY_DELT = ['COEFF1','CDELT1','CD1_1'] # Delta of wl
    KEY_OFF  = ['LTV1']                    # Offset in wl to subsection start

    # Find key names for minimum wl, delta, and wl offset in fits header
    setMin  = set(KEY_MIN).intersection(set(fitsHeader.keys()))
    setDelt = set(KEY_DELT).intersection(set(fitsHeader.keys()))
    setOff  = set(KEY_OFF).intersection(set(fitsHeader.keys()))

    # Get the values for minimum wl, delta, and wl offset, and generate axis
    if len(setMin) >= 1 and len (setDelt) >= 1:
        nameMin = setMin.pop()
        valMin  = fitsHeader[nameMin]

        nameDelt = setDelt.pop()
        valDelt  = fitsHeader[nameDelt]

        if len(setOff) == 0:
            valOff = 0
        else:
            nameOff = setOff.pop()
            valOff  = fitsHeader[nameOff]

        # generate wl axis
        if nameMin == 'COEFF0' or wlog==True:
            # SDSS fits files
            wAxis = 10 ** (np.arange(lenData) * valDelt + valMin)
        else:
            wAxis = (np.arange(lenData) * valDelt) + valMin - (valOff * valDelt)

    else:
        wAxis = None
        if verb:
            print('Could not re-create wavelength axis for ' + fileName + '.')

    return wAxis

def __get_spec(fitsData, fitsHeader, fileName):
    validData = [None] * 3

    # Identify number of data sets in fits file
    dimNum = len(fitsData)

    # Identify data sets in fits file
    fluxIdx  = None
    waveIdx  = None
    sigmaIdx = None

    if dimNum == 1:
        fluxIdx = 0
    elif dimNum == 2:
        if len(fitsData[0]) == 1:
            sampleData = fitsData[0][0][20]
        else:
            sampleData = fitsData[0][20]
        if sampleData < 0.0001:
            # 0-flux, 1-unknown
            fluxIdx  = 0
        else:
            waveIdx = 0
            fluxIdx = 1
    elif dimNum == 3:
        waveIdx  = 0
        fluxIdx  = 1
        sigmaIdx = 2
    elif dimNum == 4:
    # 0-flux clean, 1-flux raw, 2-background, 3-sigma clean
        fluxIdx  = 0
        sigmaIdx = 3
    elif dimNum == 5:
    # 0-flux, 1-continuum substracted flux, 2-sigma, 3-mask array, 4-unknown
        fluxIdx  = 0
        sigmaIdx = 2
    elif dimNum > 10:
    # Implies that only one data set in fits file: flux
        fluxIdx = -1
        if np.isscalar(fitsData[0]):
            fluxIdx = -1
        elif len(fitsData[0]) == 2:
        # Data comes in a xxxx by 2 matrix (ascii origin)
            tmpWave = []
            tmpFlux = []
            for pair in fitsData:
                tmpWave.append(pair[0])
                tmpFlux.append(pair[1])
            fitsData = [tmpWave,tmpFlux]
            fitsData = np.array(fitsData)

            waveIdx = 0
            fluxIdx = 1
        else:
        # Indicates that data is structured in an unrecognized way
            fluxIdx = None
    else:
        fluxIdx = None

    # Fetch wave data set from fits file
    if fluxIdx is None:
    # No interpretation known for fits file data sets
        validData = None
        if verb:
            print('Unable to interpret data in ' + fileName + '.')
        return validData
    else:
        if waveIdx is not None:
            if len(fitsData[waveIdx]) == 1:
            # Data set may be a 1-item list
                validData[0] = fitsData[waveIdx][0]
            else:
                validData[0] = fitsData[waveIdx]

    # Fetch flux data set from fits file
    if fluxIdx == -1:
        validData[1] = fitsData
    else:
        if len(fitsData[fluxIdx]) == 1:
            validData[1] = fitsData[fluxIdx][0]
        else:
            validData[1] = fitsData[fluxIdx]

    # Fetch sigma data set from fits file, if requested
    if sigmaIdx is None:
        validData[2] = np.array([np.nan] * len(validData[1]))
    else:
        if len(fitsData[sigmaIdx]) == 1:
            validData[2] = fitsData[sigmaIdx][0]
        else:
            validData[2] = fitsData[sigmaIdx]

    # If all sigma values have the same value, replace them with nans
    if validData[2][10] == validData[2][11] == validData[2][12]:
        validData[2] = np.array([np.nan] * len(validData[1]))

    return validData

# Register the adapters
sqlite3.register_adapter(np.ndarray, adapt_array)
# sqlite3.register_adapter(str, adapt_spectrum)

# Register the converters
sqlite3.register_converter("ARRAY", convert_array)
sqlite3.register_converter("SPECTRUM", convert_spectrum)

def pprint(data, names='', title='', formats={}):
  """
  Prints tables with a little bit 'o formatting

  Parameters
  ----------
  data: (sequence, dict, table)
    The data to print(in the table
  names: sequence
    The column names
  title: str (optional)
    The title of the table
  formats: dict
    A dictionary of column:format values

  """
  # Make the data into a table if it isn't already
  if type(data)!=at.Table:
    data = at.Table(data, names=names)

  # Make a copy
  pdata = data.copy()

  # Put the title in the metadata
  try: title = title or pdata.meta['name']
  except: pass

  # Shorten the column names for slimmer data
  for old,new in zip(*[pdata.colnames,[i.replace('wavelength','wav').replace('publication','pub').replace('instrument','inst').replace('telescope','scope') for i in pdata.colnames]]):
    pdata.rename_column(old,new) if new!=old else None

  # Format the columns
  formats.update({'comments': '%.15s', 'obs_date': '%.10s', 'names': '%.20s', 'description': '%.50s'})

  # print it!
  if title: print('\n'+title)
  ii.write(pdata, sys.stdout, Writer=ii.FixedWidthTwoLine, formats=formats, fill_values=[('None', '-')])

def clean_header(header):
  try:
    header = pf.open(File, ignore_missing_end=True)[0].header
    new_header = pf.Header()
    for x,y,z in header.cards: new_header[x.replace('.','_').replace('#','')] = (y,z)
    header = pf.PrimaryHDU(header=new_header).header
  except: pass

  return header

def _help():
  print(' ')
  command = '{:<33s}'.format('Command')
  result = '{:79s}'.format('Result')
  pprint(np.asarray([['<column name>','Display full record entry for that column without taking action'],\
                   ['k','Keeps both records and assigns second one new id if necessary'],\
                   ['r','Replaces all columns of first record with second record values'],\
                   ['r <column name> <column name> ...','Replaces specified columns of first record with second record values'],\
                   ['c','Complete empty columns of first record with second record values where possible'],\
                   ['[Enter]','Keep first record and delete second'],\
                   ['sql <SQLite query>','Execute arbitrary raw SQLite command'],\
                   ['abort','Abort merge of current table, undo all changes, and proceed to next table']]),\
                   names=[command,result], \
                   formats={command:'%-33s', result:'%-79s'})

def scrub(data, units=False):
  """
  For input data [w,f,e] or [w,f] returns the list with NaN, negative, and zero flux (and corresponsing wavelengths and errors) removed.
  """
  units = [i.unit if hasattr(i,'unit') else 1 for i in data]
  data = [np.asarray(i.value if hasattr(i,'unit') else i, dtype=np.float32) for i in data if isinstance(i,np.ndarray)]
  data = [i[np.where(~np.isinf(data[1]))] for i in data]
  data = [i[np.where(np.logical_and(data[1]>0,~np.isnan(data[1])))] for i in data]
  data = [i[np.unique(data[0], return_index=True)[1]] for i in data]
  return [i[np.lexsort([data[0]])]*Q for i,Q in zip(data,units)] if units else [i[np.lexsort([data[0]])] for i in data]

def _autofill_spec_record(record):
  """
  Returns an astropy table with columns auto-filled from FITS header

  Parameters
  ----------
  record: astropy.io.fits.table.table.Row
    The spectrum table row to scrape

  Returns
  -------
  record: astropy.io.fits.table.table.Row
    The spectrum table row with possible new rows inserted
  """
  try:
    record['filename'] = os.path.basename(record['spectrum'])

    if record['spectrum'].endswith('.fits'):
      header = pf.getheader(record['spectrum'])

      # Wavelength units
      if not record['wavelength_units']:
        try:
          record['wavelength_units'] = header['XUNITS']
        except KeyError:
          try:
             if header['BUNIT']: record['wavelength_units'] = 'um'
          except KeyError: pass
      if 'microns' in record['wavelength_units'] or 'Microns' in record['wavelength_units'] or 'um' in record['wavelength_units']:
        record['wavelength_units'] = 'um'

      # Flux units
      if not record['flux_units']:
        try: record['flux_units'] = header['YUNITS'].replace(' ','')
        except KeyError:
          try: record['flux_units'] = header['BUNIT'].replace(' ','')
          except KeyError: pass
      if 'erg' in record['flux_units'] and 'A' in record['flux_units']:
        record['flux_units'] = 'ergs-1cm-2A-1' if 'erg' in record['flux_units'] and 'A' in record['flux_units'] \
                               else 'ergs-1cm-2um-1' if 'erg' in record['flux_units'] and 'um' in record['flux_units'] \
                               else 'Wm-2um-1' if 'W' in record['flux_units'] and 'um' in record['flux_units'] \
                               else 'Wm-2A-1' if 'W' in record['flux_units'] and 'A' in record['flux_units'] \
                               else ''

      # Observation date
      if not record['obs_date']:
        try: record['obs_date'] = header['DATE_OBS']
        except KeyError:
          try: record['obs_date'] = header['DATE-OBS']
          except KeyError:
            try: record['obs_date'] = header['DATE']
            except KeyError: pass

      # Telescope id
      if not record['telescope_id']:
        try:
          n = header['TELESCOP'].lower() if isinstance(header['TELESCOP'],str) else ''
          record['telescope_id'] = 5 if 'hst' in n                                            \
                                   else 6 if 'spitzer' in n                                   \
                                   else 7 if 'irtf' in n                                      \
                                   else 9 if 'keck' in n and 'ii' in n                        \
                                   else 8 if 'keck' in n and 'i' in n                         \
                                   else 10 if 'kp' in n and '4' in n                          \
                                   else 11 if 'kp' in n and '2' in n                          \
                                   else 12 if 'bok' in n                                      \
                                   else 13 if 'mmt' in n                                      \
                                   else 14 if 'ctio' in n and '1' in n                        \
                                   else 15 if 'ctio' in n and '4' in n                        \
                                   else 16 if 'gemini' in n and 'north' in n                  \
                                   else 17 if 'gemini' in n and 'south' in n                  \
                                   else 18 if ('vlt' in n and 'U2' in n)                      \
                                   else 19 if '3.5m' in n                                     \
                                   else 20 if 'subaru' in n                                   \
                                   else 21 if ('mag' in n and 'ii' in n) or ('clay' in n)     \
                                   else 22 if ('mag' in n and 'i' in n) or ('baade' in n)     \
                                   else 23 if ('eso' in n and '1m' in n)                      \
                                   else 24 if 'cfht' in n                                     \
                                   else 25 if 'ntt' in n                                      \
                                   else 26 if ('palomar' in n and '200-inch' in n)            \
                                   else 27 if 'pan-starrs' in n                               \
                                   else 28 if ('palomar' in n and '60-inch' in n)             \
                                   else 29 if ('ctio' in n and '0.9m' in n)                   \
                                   else 30 if 'soar' in n                                     \
                                   else 31 if ('vlt' in n and 'U3' in n)                      \
                                   else 32 if ('vlt' in n and 'U4' in n)                      \
                                   else 33 if 'gtc' in n                                      \
                                   else None
        except KeyError: pass

      # Instrument id
      if not record['instrument_id']:
        try:
          i = header['INSTRUME'].lower()
          record['instrument_id'] = 1 if 'r-c spec' in i or 'test' in i or 'nod' in i else 2 if 'gmos-n' in i else 3 if 'gmos-s' in i else 4 if 'fors' in i else 5 if 'lris' in i else 6 if 'spex' in i else 7 if 'ldss3' in i else 8 if 'focas' in i else 9 if 'nirspec' in i else 10 if 'irs' in i else 11 if 'fire' in i else 12 if 'mage' in i else 13 if 'goldcam' in i else 14 if 'sinfoni' in i else 15 if 'osiris' in i else 16 if 'triplespec' in i else 17 if 'x-shooter' in i else 18 if 'gnirs' in i else 19 if 'wircam' in i else 20 if 'cormass' in i else 21 if 'isaac' in i else 22 if 'irac' in i else 23 if 'dis' in i else 24 if 'susi2' in i else 25 if 'ircs' in i else 26 if 'nirc' in i else 29 if 'stis' in i else 0
        except KeyError: pass

  except: pass

  return record

type_dict = {'INTEGER':np.dtype('int64'), 'REAL':np.dtype('float64'), 'TEXT':np.dtype('S64'),
             'ARRAY':np.dtype('object'), 'SPECTRUM':np.dtype('S128'), 'BOOLEAN':np.dtype('bool')}<|MERGE_RESOLUTION|>--- conflicted
+++ resolved
@@ -621,7 +621,6 @@
         except IOError: pass
 
       # Write the data
-<<<<<<< HEAD
       names = ['# wavelength [{}]'.format(data['wavelength_units']), 'flux [{}]'.format(data['flux_units'])] 
       if len(data['spectrum'].data)==3: 
         if type(data['spectrum'].data[2]) in [np.ndarray,list]:
@@ -631,15 +630,7 @@
       
       with open(fn, mode='a') as f: 
         ii.write([np.asarray(i, dtype=np.float64) for i in data['spectrum'].data], f, names=names, delimiter='\t')   
-    
-=======
-      names = ['# wavelength [{}]'.format(data['wavelength_units']), 'flux [{}]'.format(data['flux_units'])]
-      if len(data['spectrum'].data)==3: names += ['unc [{}]'.format(data['flux_units'])]
-
-      with open(fn, mode='a') as f:
-        ii.write([np.asarray(i, dtype=np.float64) for i in data['spectrum'].data], f, names=names, delimiter='\t')
-
->>>>>>> b0d75be8
+
     else: print("Could not output spectrum: {}".format(spectrum))
 
   def plot_spectrum(self, spectrum_id, table='spectra', column='spectrum', overplot=False, color='b', norm=False):
